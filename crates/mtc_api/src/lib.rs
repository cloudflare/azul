// Copyright (c) 2025 Cloudflare, Inc.
// Licensed under the BSD-3-Clause license found in the LICENSE file or at https://opensource.org/licenses/BSD-3-Clause

mod landmark;
mod relative_oid;
mod subtree_cosignature;
pub use landmark::*;
pub use relative_oid::*;
pub use subtree_cosignature::*;

use byteorder::{BigEndian, ReadBytesExt, WriteBytesExt};
use der::{
    asn1::{BitString, OctetString},
    oid::{db::rfc5280, ObjectIdentifier},
    Any, Decode, Encode, Sequence, ValueOrd,
};
use length_prefixed::WriteLengthPrefixedBytesExt;
use serde::{Deserialize, Serialize};
use serde_with::{base64::Base64, serde_as};
use sha2::{Digest, Sha256};
use std::{
    collections::{BTreeSet, HashMap},
    io::Read,
    num::ParseIntError,
};
use thiserror::Error;
use tlog_tiles::{
    Hash, LeafIndex, LogEntry, PathElem, PendingLogEntry, Proof, SequenceMetadata, Subtree,
    TlogError, TlogTilesLogEntry, TlogTilesPendingLogEntry, UnixTimestamp,
};
use x509_cert::{
    certificate::Version,
    ext::{
        pkix::{ExtendedKeyUsage, KeyUsage, KeyUsages},
        Extension,
    },
    name::RdnSequence,
    serial_number::SerialNumber,
    spki::{AlgorithmIdentifier, SubjectPublicKeyInfo},
    time::Validity,
    Certificate, TbsCertificate,
};
use x509_util::{validate_chain_lax, CertPool};

// The OID to use for experimentaion. Eventually, we'll switch to "1.3.6.1.5.5.7.TBD1.TBD2"
// as described in <https://www.ietf.org/archive/id/draft-davidben-tls-merkle-tree-certs-05.html#name-log-ids>.
pub const ID_RDNA_TRUSTANCHOR_ID: ObjectIdentifier =
    ObjectIdentifier::new_unwrap("1.3.6.1.4.1.44363.47.1");

// The OID to use for experimentaion. Eventually, we'll switch to "1.3.6.1.5.5.7.6.TBD"
// as described in <https://www.ietf.org/archive/id/draft-davidben-tls-merkle-tree-certs-05.html#name-certificate-format>.
pub const ID_ALG_MTCPROOF: ObjectIdentifier =
    ObjectIdentifier::new_unwrap("1.3.6.1.4.1.44363.47.0");

// MTCSignature from <https://www.ietf.org/archive/id/draft-davidben-tls-merkle-tree-certs-05.html#name-certificate-format>.
struct MtcSignature {
    cosigner_id: TrustAnchorID,
    signature: Vec<u8>,
}

impl MtcSignature {
    fn to_bytes(&self) -> Vec<u8> {
        let mut buffer = Vec::new();
        buffer
            .write_length_prefixed(&self.cosigner_id.0, 1)
            .unwrap();
        buffer.write_length_prefixed(&self.signature, 2).unwrap();
        buffer
    }
}

// MTCProof from <https://www.ietf.org/archive/id/draft-davidben-tls-merkle-tree-certs-05.html#name-certificate-format>.
struct MtcProof {
    start: u64,
    end: u64,
    inclusion_proof: Proof,
    signatures: Vec<MtcSignature>,
}

impl MtcProof {
    fn to_bytes(&self) -> Vec<u8> {
        let mut buffer = Vec::new();
        buffer.write_u64::<BigEndian>(self.start).unwrap();
        buffer.write_u64::<BigEndian>(self.end).unwrap();
        buffer
            .write_length_prefixed(
                &self
                    .inclusion_proof
                    .iter()
                    .flat_map(|h| h.0.to_vec())
                    .collect::<Vec<u8>>(),
                2,
            )
            .unwrap();
        buffer
            .write_length_prefixed(
                &self
                    .signatures
                    .iter()
                    .flat_map(MtcSignature::to_bytes)
                    .collect::<Vec<u8>>(),
                2,
            )
            .unwrap();
        buffer
    }
}

/// Add-entry request. Chain is a certificate from which to bootstrap the
/// request in the same format as RFC6962 add-chain requests.
#[serde_as]
#[derive(Deserialize)]
pub struct AddEntryRequest {
    #[serde_as(as = "Vec<Base64>")]
    pub chain: Vec<Vec<u8>>,
}

/// Add-entry response.
#[serde_as]
#[derive(Serialize)]
pub struct AddEntryResponse {
    pub leaf_index: LeafIndex,
    pub timestamp: UnixTimestamp,
}

/// A wrapper around `TlogTilesPendingLogEntry` that supports auxiliary bootstrap data.
#[derive(Deserialize, Serialize, Debug, Clone, PartialEq)]
pub struct BootstrapMtcPendingLogEntry {
    /// The serialized bootstrap chain.
    pub bootstrap: Vec<u8>,

    /// An encoded `MerkleTreeCertEntry` wrapped in a generic `TlogTilesPendingLogEntry`.
    pub entry: TlogTilesPendingLogEntry,
}

impl PendingLogEntry for BootstrapMtcPendingLogEntry {
    /// MTC uses the same data tile path as tlog-tiles, 'entries'.
    const DATA_TILE_PATH: PathElem = TlogTilesPendingLogEntry::DATA_TILE_PATH;

    /// MTC publishes unauthenticated bootstrap data at 'bootstrap'.
    const AUX_TILE_PATH: Option<PathElem> = Some(PathElem::Custom("bootstrap"));

    /// Returns the serialized bootstrap data.
    fn aux_entry(&self) -> &[u8] {
        &self.bootstrap
    }

    fn lookup_key(&self) -> tlog_tiles::LookupKey {
        self.entry.lookup_key()
    }
}

/// A wrapper around `TlogTilesLogEntry` that supports customizations for MTCs like the initial log entry.
#[derive(Debug, Clone, PartialEq)]
pub struct BootstrapMtcLogEntry(TlogTilesLogEntry);

impl LogEntry for BootstrapMtcLogEntry {
    const REQUIRE_CHECKPOINT_TIMESTAMP: bool = false;
    type Pending = BootstrapMtcPendingLogEntry;
    type ParseError = MtcError;

    fn initial_entry() -> Option<Self::Pending> {
        Some(Self::Pending {
            bootstrap: vec![0, 0, 0], // u24 length prefix for empty bootstrap data
            entry: TlogTilesPendingLogEntry {
                data: MerkleTreeCertEntry::NullEntry.encode().unwrap(),
            },
        })
    }

    fn new(pending: Self::Pending, metadata: SequenceMetadata) -> Self {
        Self(TlogTilesLogEntry::new(pending.entry, metadata))
    }

    fn merkle_tree_leaf(&self) -> Hash {
        self.0.merkle_tree_leaf()
    }

    fn to_data_tile_entry(&self) -> Vec<u8> {
        self.0.to_data_tile_entry()
    }

    fn parse_from_tile_entry<R: Read>(input: &mut R) -> Result<Self, Self::ParseError> {
        Ok(Self(TlogTilesLogEntry::parse_from_tile_entry(input)?))
    }
}

/// Return the serialized DER-encoded bytes of a signatureless certificate.
///
/// # Errors
///
/// Will return an error if the hash of `spki` does not match that in the log
/// entry, or if there are any serialization errors.
pub fn serialize_signatureless_cert(
    log_entry: &BootstrapMtcLogEntry,
    leaf_index: LeafIndex,
    spki_der: &[u8],
    subtree: &Subtree,
    inclusion_proof: Proof,
) -> Result<Vec<u8>, MtcError> {
    let entry = match MerkleTreeCertEntry::decode(&log_entry.0.inner.data)? {
        MerkleTreeCertEntry::TbsCertEntry(entry) => entry,
        MerkleTreeCertEntry::NullEntry => {
            return Err(MtcError::Dynamic("no tbs cert entry for null entry".into()))
        }
    };
    let spki: SubjectPublicKeyInfo<Any, BitString> = SubjectPublicKeyInfo::from_der(spki_der)?;
    let spki_hash = OctetString::new(Sha256::digest(spki_der).as_slice())?;
    if spki_hash != entry.subject_public_key_info_hash {
        return Err(MtcError::Dynamic("spki hash mismatch".to_string()));
    }
    let signature_algorithm = AlgorithmIdentifier {
        oid: ID_ALG_MTCPROOF,
        parameters: None,
    };

    let tbs_certificate = TbsCertificate {
        version: entry.version,
        serial_number: SerialNumber::new(&leaf_index.to_be_bytes())?,
        signature: signature_algorithm.clone(),
        issuer: entry.issuer,
        validity: entry.validity,
        subject: entry.subject,
        subject_public_key_info: spki,
        issuer_unique_id: entry.issuer_unique_id,
        subject_unique_id: entry.subject_unique_id,
        extensions: entry.extensions,
    };
    let certificate = Certificate {
        tbs_certificate,
        signature_algorithm,
        signature: BitString::from_bytes(
            &MtcProof {
                start: subtree.lo(),
                end: subtree.hi(),
                inclusion_proof,
                signatures: Vec::new(),
            }
            .to_bytes(),
        )?,
    };
    Ok(certificate.to_der()?)
}

#[derive(Debug, Error)]
pub enum MtcError {
    #[error(transparent)]
    Tlog(#[from] TlogError),
    #[error(transparent)]
    Der(#[from] der::Error),
    #[error(transparent)]
    IO(#[from] std::io::Error),
    #[error(transparent)]
    Validation(#[from] x509_util::ValidationError),
    #[error(transparent)]
    Fmt(#[from] std::fmt::Error),
    #[error(transparent)]
    Utf8(#[from] std::str::Utf8Error),
    #[error(transparent)]
    ParseInt(#[from] ParseIntError),
    #[error("mtc: {0}")]
    Dynamic(String),
}

#[repr(u16)]
pub enum MerkleTreeCertEntryType {
    NullEntry = 0x0000,
    TbsCertEntry = 0x0001,
}

impl TryFrom<u16> for MerkleTreeCertEntryType {
    type Error = MtcError;

    fn try_from(value: u16) -> Result<Self, Self::Error> {
        match value {
            0x0000 => Ok(MerkleTreeCertEntryType::NullEntry),
            0x0001 => Ok(MerkleTreeCertEntryType::TbsCertEntry),
            _ => Err(MtcError::Dynamic("unknown entry type".into())),
        }
    }
}

/// A `MerkleTreeCertEntry` as defined in
/// <https://www.ietf.org/archive/id/draft-davidben-tls-merkle-tree-certs-05.html#name-log-entries>.
/// The `NullEntry` type is used as the first element in the tree so that the
/// serial number for each subsequent `TbsCertEntry` in the tree corresponds to
/// its index in the tree.
#[allow(clippy::large_enum_variant)]
#[derive(PartialEq, Debug)]
pub enum MerkleTreeCertEntry {
    NullEntry,
    TbsCertEntry(TbsCertificateLogEntry),
}

impl MerkleTreeCertEntry {
    /// Encode entry to bytes.
    ///
    /// # Errors
    ///
    /// Will return an error if there are issues encoding the entry.
    pub fn encode(&self) -> Result<Vec<u8>, MtcError> {
        match &self {
            Self::NullEntry => Ok((MerkleTreeCertEntryType::NullEntry as u16)
                .to_be_bytes()
                .to_vec()),
            Self::TbsCertEntry(tbs_cert_entry) => Ok([
                (MerkleTreeCertEntryType::TbsCertEntry as u16)
                    .to_be_bytes()
                    .to_vec(),
                tbs_cert_entry.to_der()?,
            ]
            .concat()),
        }
    }

    /// Decode entry from bytes.
    ///
    /// # Errors
    ///
    /// Returns an error if the entry cannot be decoded.
    pub fn decode(mut data: &[u8]) -> Result<Self, MtcError> {
        match MerkleTreeCertEntryType::try_from(data.read_u16::<BigEndian>()?)? {
            MerkleTreeCertEntryType::NullEntry => {
                if data.is_empty() {
                    Ok(Self::NullEntry)
                } else {
                    Err(MtcError::Dynamic(
                        "data for null entry must be empty".into(),
                    ))
                }
            }
            MerkleTreeCertEntryType::TbsCertEntry => {
                let tbs_cert_entry = TbsCertificateLogEntry::from_der(data)?;
                Ok(Self::TbsCertEntry(tbs_cert_entry))
            }
        }
    }
}

#[derive(Clone, Debug, Eq, PartialEq, Sequence, ValueOrd)]
pub struct TbsCertificateLogEntry {
    pub version: Version,
    pub issuer: RdnSequence,
    pub validity: Validity,
    pub subject: RdnSequence,
    pub subject_public_key_info_hash: OctetString,
    pub issuer_unique_id: Option<BitString>,
    pub subject_unique_id: Option<BitString>,
    pub extensions: Option<Vec<Extension>>,
}

// Validate and filter extended key usage extension.
fn filter_ext_key_usage(extension: &mut Extension) -> Result<(), MtcError> {
    let mut eku = ExtendedKeyUsage::from_der(extension.extn_value.as_bytes())?;
    // Require ip-kp-serverAuth, filter id-kp-clientAuth, and disallow everything else.
    // <https://cabforum.org/working-groups/server/baseline-requirements/requirements/#712710-subscriber-certificate-extended-key-usage>
    let mut is_err = false;
    eku.0.retain(|usage| match *usage {
        rfc5280::ID_KP_SERVER_AUTH => true,
        rfc5280::ID_KP_CLIENT_AUTH => false,
        _ => {
            is_err = true;
            false
        }
    });
    if is_err {
        return Err(MtcError::Dynamic("unexpected key usage".into()));
    }
    if eku.0.is_empty() {
        return Err(MtcError::Dynamic(
            "key usage missing id-kp-serverAuth".into(),
        ));
    }
    extension.extn_value = OctetString::new(eku.to_der()?)?;
    Ok(())
}

// Validate and filter key usage extension.
fn filter_key_usage(extension: &mut Extension) -> Result<(), MtcError> {
    let mut ku = KeyUsage::from_der(extension.extn_value.as_bytes())?;
    // Require digital_signature, allow key_encipherment, and filter everything else.
    ku.0 &= KeyUsages::DigitalSignature | KeyUsages::KeyEncipherment;
    if !ku.0.contains(KeyUsages::DigitalSignature) {
        return Err(MtcError::Dynamic(
            "key usage missing DigitalSignature".into(),
        ));
    }
    extension.extn_value = OctetString::new(ku.to_der()?)?;
    Ok(())
}

// Validate and filter extensions.
//
// # Errors
//
// Will return an error if there are any duplicate extensions, or if there are
// any critical extensions that cannot be filtered out.
fn filter_extensions(extensions: &mut Vec<Extension>) -> Result<(), MtcError> {
    let mut result = Ok(());
    let mut oids = BTreeSet::new();
    extensions.retain_mut(|extension| {
        if oids.contains(&extension.extn_id) {
            result = Err(MtcError::Dynamic("duplicate extension".into()));
            return false;
        }
        oids.insert(extension.extn_id);

        match extension.extn_id {
            rfc5280::ID_CE_EXT_KEY_USAGE => {
                if let Err(e) = filter_ext_key_usage(extension) {
                    result = Err(e);
                }
                true
            }
            rfc5280::ID_CE_SUBJECT_ALT_NAME => true,
            rfc5280::ID_CE_KEY_USAGE => {
                if let Err(e) = filter_key_usage(extension) {
                    result = Err(e);
                }
                true
            }
            rfc5280::ID_PE_AUTHORITY_INFO_ACCESS
            | rfc5280::ID_CE_AUTHORITY_KEY_IDENTIFIER
            | rfc5280::ID_CE_CRL_DISTRIBUTION_POINTS
            | rfc5280::ID_CE_CERTIFICATE_POLICIES
            | rfc5280::ID_CE_BASIC_CONSTRAINTS => false,
            id => {
                if extension.critical {
                    result = Err(MtcError::Dynamic(format!(
                        "unsupported critical extension {id}"
                    )));
                }
                false
            }
        }
    });
    result
}

/// Convert a `TbsCertificate` to a `TbsCertificateLogEntry` with the provided
/// issuer and validity.
///
/// # Errors
///
/// Errors if the bootstrap certificate contains unsupported fields or
/// extensions.
pub fn tbs_cert_to_log_entry(
    bootstrap: TbsCertificate,
    issuer: RdnSequence,
    validity: Validity,
) -> Result<TbsCertificateLogEntry, MtcError> {
    if bootstrap.version != Version::V3 {
        return Err(MtcError::Dynamic("bootstrap version must be v3".into()));
    }
    if validity
        .not_before
        .to_unix_duration()
        .lt(&bootstrap.validity.not_before.to_unix_duration())
    {
        return Err(MtcError::Dynamic(
            "entry not_before must not be less than bootstrap not_before".into(),
        ));
    }
    if validity
        .not_after
        .to_unix_duration()
        .gt(&bootstrap.validity.not_after.to_unix_duration())
    {
        return Err(MtcError::Dynamic(
            "entry not_after must not be greater than bootstrap not_after".into(),
        ));
    }

    let extensions = if let Some(mut bootstrap_extensions) = bootstrap.extensions {
        filter_extensions(&mut bootstrap_extensions)?;
        Some(bootstrap_extensions)
    } else {
        None
    };

    Ok(TbsCertificateLogEntry {
        version: bootstrap.version,
        issuer,
        validity,
        subject: bootstrap.subject,
        subject_public_key_info_hash: OctetString::new(
            Sha256::digest(bootstrap.subject_public_key_info.to_der()?).as_slice(),
        )?,
        issuer_unique_id: bootstrap.issuer_unique_id,
        subject_unique_id: bootstrap.subject_unique_id,
        extensions,
    })
}

/// Check that a bootstrap certificate covers a log entry.
///
/// # Errors
///
/// Returns an error if either certificate is invalid, or if the bootstrap
/// certificate doesn't cover the log entry.
pub fn validate_correspondence(
    log_entry: &TbsCertificateLogEntry,
    raw_chain: &[Vec<u8>],
    roots: &CertPool,
) -> Result<(), MtcError> {
    // We will run ordinary chain validation on the given chain. After, we will do additional
    // validation, expressed in the below closure.
    let validator_hook = |leaf: Certificate,
                          intermediates: Vec<Certificate>,
                          _full_chain_fingerprints: Vec<[u8; 32]>,
                          _found_root_idx: Option<usize>|
     -> Result<(), MtcError> {
        let bootstrap = leaf.tbs_certificate.clone();

        if !(log_entry.version == bootstrap.version && log_entry.version == Version::V3) {
            return Err(MtcError::Dynamic(
                "entry and bootstrap versions must be v3".into(),
            ));
        }
        // Make sure the validity is contained within the validity of every cert in
        // the chain.
        for cert in core::iter::once(&leaf).chain(intermediates.iter()) {
            if log_entry.validity.not_before.to_unix_duration().lt(&cert
                .tbs_certificate
                .validity
                .not_before
                .to_unix_duration())
            {
                return Err(MtcError::Dynamic(
                    "entry not_before must not be less than bootstrap chain cert not_before".into(),
                ));
            }
            if log_entry.validity.not_after.to_unix_duration().gt(&cert
                .tbs_certificate
                .validity
                .not_after
                .to_unix_duration())
            {
                return Err(MtcError::Dynamic(
                    "entry not_after must not be greater than bootstrap chain cert not_after"
                        .into(),
                ));
            }
        }
        if log_entry.subject != bootstrap.subject {
            return Err(MtcError::Dynamic(
                "entry subject must match bootstrap subject".into(),
            ));
        }
        if log_entry.subject_public_key_info_hash
            != OctetString::new(
                Sha256::digest(bootstrap.subject_public_key_info.to_der()?).as_slice(),
            )?
        {
            return Err(MtcError::Dynamic(
                "entry spki hash must match hash of bootstrap spki".into(),
            ));
        }
        if log_entry.issuer_unique_id != bootstrap.issuer_unique_id {
            return Err(MtcError::Dynamic(
                "entry issuer unique ID must match bootstrap issuer unique ID".into(),
            ));
        }
        if log_entry.subject_unique_id != bootstrap.subject_unique_id {
            return Err(MtcError::Dynamic(
                "entry subject unique ID must match bootstrap subject unique ID".into(),
            ));
        }

        // If no extensions, we're done. If mismatched, that's an error
        match (&log_entry.extensions, &bootstrap.extensions) {
            (None, None) => return Ok(()),
            (Some(_), None) | (None, Some(_)) => {
                return Err(MtcError::Dynamic("mismatched extensions".into()))
            }
            _ => {}
        };
        // Otherwise both the log entry and bootstrap cert have extensions
        let log_entry_extensions = log_entry.extensions.as_ref().unwrap();
        let mut bootstrap_extensions = bootstrap.extensions.unwrap();

        // Check and filter bootstrap extensions.
        filter_extensions(&mut bootstrap_extensions)?;

<<<<<<< HEAD
        // Make sure the filtered bootstrap extensions cover those of the log entry.
        if log_entry_extensions.len() != bootstrap_extensions.len() {
            return Err(MtcError::Dynamic(
                "bootstrap extension lengths differ".into(),
            ));
        };

        let bootstrap_extensions_map = bootstrap_extensions
            .into_iter()
            .map(|extn| (extn.extn_id, extn))
            .collect::<HashMap<_, _>>();
        for extension in log_entry_extensions {
            match extension.extn_id {
                id @ (rfc5280::ID_CE_EXT_KEY_USAGE
                | rfc5280::ID_CE_SUBJECT_ALT_NAME
                | rfc5280::ID_CE_KEY_USAGE) => {
                    if let Some(bootstrap_extension) = bootstrap_extensions_map.get(&id) {
                        // This currently checks for strict equality, but
                        // could be relaxed somewhat, for example to allow a
                        // bootstrap cert with the key usage
                        // DigitalSignature+KeyEncipherment to cover a log
                        // entry with only the DigitalSignature key usage.
                        if extension != bootstrap_extension {
=======
            // Make sure the filtered bootstrap extensions cover those of the log entry.
            if log_entry_extensions.len() != bootstrap_extensions.len() {
                return Err(MtcError::Dynamic(
                    "bootstrap extension lengths differ".into(),
                ));
            }

            let bootstrap_extensions_map = bootstrap_extensions
                .into_iter()
                .map(|extn| (extn.extn_id, extn))
                .collect::<HashMap<_, _>>();
            for extension in log_entry_extensions {
                match extension.extn_id {
                    id @ (rfc5280::ID_CE_EXT_KEY_USAGE
                    | rfc5280::ID_CE_SUBJECT_ALT_NAME
                    | rfc5280::ID_CE_KEY_USAGE) => {
                        if let Some(bootstrap_extension) = bootstrap_extensions_map.get(&id) {
                            // This currently checks for strict equality, but
                            // could be relaxed somewhat, for example to allow a
                            // bootstrap cert with the key usage
                            // DigitalSignature+KeyEncipherment to cover a log
                            // entry with only the DigitalSignature key usage.
                            if extension != bootstrap_extension {
                                return Err(MtcError::Dynamic(format!(
                                    "boostrap extension mismatch {id}"
                                )));
                            }
                        } else {
>>>>>>> 858cb8fb
                            return Err(MtcError::Dynamic(format!(
                                "boostrap extension mismatch {id}"
                            )));
                        }
                    } else {
                        return Err(MtcError::Dynamic(format!(
                            "bootstrap missing extension {id}"
                        )));
                    }
                }
                id => {
                    return Err(MtcError::Dynamic(format!(
                        "log entry has unsupported extension {id}"
                    )))
                }
            }
        }
        Ok(())
    };

    // Run the validation logic with the above validation hook
    validate_chain_lax(raw_chain, roots, None, None, validator_hook).map_err(|e| match e {
        x509_util::HookOrValidationError::Validation(ve) => ve.into(),
        x509_util::HookOrValidationError::Hook(he) => he,
    })
}

/// Parse and validate a bootstrap chain, returning a pending log entry.
///
/// # Errors
///
/// Returns an error if the chain is invalid.
pub fn validate_chain(
    raw_chain: &[Vec<u8>],
    roots: &CertPool,
    issuer: RdnSequence,
    mut validity: Validity,
) -> Result<BootstrapMtcPendingLogEntry, MtcError> {
    // We will run the ordinary chain validation on our input, but we have some post-processing we
    // need to do too. Namely we need to adjust the validity period of the provided bootstrap cert,
    // and then construct a pending log entry. We do this in the validation hook.
    let validation_hook = |leaf: Certificate, intermediates: Vec<Certificate>, _, _| {
        // Adjust the validity bound to the overlapping part of validity periods of
        // all certificates in the chain.
        for cert in std::iter::once(&leaf).chain(intermediates.iter()) {
            if validity.not_before.to_unix_duration().lt(&cert
                .tbs_certificate
                .validity
                .not_before
                .to_unix_duration())
            {
                validity.not_before = cert.tbs_certificate.validity.not_before;
            }
            if validity.not_after.to_unix_duration().gt(&cert
                .tbs_certificate
                .validity
                .not_after
                .to_unix_duration())
            {
                validity.not_after = cert.tbs_certificate.validity.not_after;
            }
            // Check that we still have a non-empty validity period.
            if validity
                .not_after
                .to_unix_duration()
                .le(&validity.not_before.to_unix_duration())
            {
                // There is no remaining validity period.
                return Err(MtcError::Dynamic(
                    "overlap in validity with bootstrap chain must not be empty".into(),
                ));
            }
        }

        let mut bootstrap = Vec::new();
        bootstrap.write_length_prefixed(&raw_chain[0], 3)?;
        bootstrap.write_length_prefixed(
            &raw_chain[1..]
                .iter()
                .map(Sha256::digest)
                .collect::<Vec<_>>()
                .concat(),
            2,
        )?;

        let mut bootstrap_tile_entry = Vec::new();
        bootstrap_tile_entry.write_length_prefixed(bootstrap.as_slice(), 3)?;

        let pending_entry = BootstrapMtcPendingLogEntry {
            bootstrap: bootstrap_tile_entry,
            entry: TlogTilesPendingLogEntry {
                data: MerkleTreeCertEntry::TbsCertEntry(tbs_cert_to_log_entry(
                    leaf.tbs_certificate,
                    issuer,
                    validity,
                )?)
                .encode()?,
            },
        };
        Ok(pending_entry)
    };

    // Run the validation and return the hook-constructed pending entry. We do not give the
    // validator a window for the `not_after` validity, since we already know the `not_after` we're
    // giving it, and it's quite short.
    let pending_entry = validate_chain_lax(raw_chain, roots, None, None, validation_hook);
    pending_entry.map_err(|e| match e {
        x509_util::HookOrValidationError::Validation(ve) => ve.into(),
        x509_util::HookOrValidationError::Hook(he) => he,
    })
}

#[cfg(test)]
mod tests {
    use der::asn1::UtcTime;
    use std::time::Duration;
    use x509_cert::{time::Time, Certificate};
    use x509_util::certs_to_bytes;

    use super::*;

    /// Builds a certificate chain from the the given PEM files
    macro_rules! build_chain {
        ($($root_file:expr),+) => {{
            let mut chain = Vec::new();
            $(
                chain.append(&mut Certificate::load_pem_chain(include_bytes!($root_file)).unwrap());
            )*
            chain
        }}
    }

    #[test]
    fn test_tbs_cert_to_log_entry() {
        let bootstrap_chain = build_chain!(
            "../../static_ct_api/tests/leaf-cert.pem",
            "../../static_ct_api/tests/fake-intermediate-with-name-constraints-cert.pem"
        );
        let raw_chain = certs_to_bytes(&bootstrap_chain).unwrap();

        let roots = CertPool::new(build_chain!(
            "../../static_ct_api/tests/fake-ca-cert.pem",
            "../../static_ct_api/tests/fake-root-ca-cert.pem",
            "../../static_ct_api/tests/ca-cert.pem",
            "../../static_ct_api/tests/real-precert-intermediate.pem"
        ))
        .unwrap();

        let validity = Validity {
            not_before: Time::UtcTime(
                UtcTime::from_unix_duration(Duration::from_secs(1_518_521_919)).unwrap(),
            ),
            not_after: Time::UtcTime(
                UtcTime::from_unix_duration(Duration::from_secs(1_743_161_919)).unwrap(),
            ),
        };

        let mut log_entry = {
            let bootstrap = &bootstrap_chain[0].tbs_certificate;
            let issuer = RdnSequence::default();
            tbs_cert_to_log_entry(bootstrap.clone(), issuer, validity).unwrap()
        };

        // Valid.
        validate_correspondence(&log_entry, &raw_chain, &roots).unwrap();

        // Put the extensions in a different order.
        log_entry
            .extensions
            .as_mut()
            .unwrap_or(&mut Vec::new())
            .sort_by(|a, b| b.extn_id.cmp(&a.extn_id));

        // Still valid.
        validate_correspondence(&log_entry, &raw_chain, &roots).unwrap();

        // Remove an extension.
        let ext = log_entry
            .extensions
            .as_mut()
            .unwrap_or(&mut Vec::new())
            .pop()
            .unwrap();

        // No longer valid.
        validate_correspondence(&log_entry, &raw_chain, &roots).unwrap_err();

        // Put it back.
        log_entry
            .extensions
            .as_mut()
            .unwrap_or(&mut Vec::new())
            .push(ext);

        // Valid again.
        validate_correspondence(&log_entry, &raw_chain, &roots).unwrap();

        // Increase the validity to outside the bootstrap's validity.
        log_entry.validity.not_after =
            Time::UtcTime(UtcTime::from_unix_duration(Duration::from_secs(1_743_161_920)).unwrap());

        // No longer valid.
        validate_correspondence(&log_entry, &raw_chain, &roots).unwrap_err();
    }

    #[test]
    fn test_encode() {
        let certs =
            Certificate::load_pem_chain(include_bytes!("../../static_ct_api/tests/leaf-cert.pem"))
                .unwrap();
        let bootstrap = &certs[0].tbs_certificate;
        let issuer = RdnSequence::default();

        let validity = Validity {
            not_before: Time::UtcTime(
                UtcTime::from_unix_duration(Duration::from_secs(1_518_521_919)).unwrap(),
            ),
            not_after: Time::UtcTime(
                UtcTime::from_unix_duration(Duration::from_secs(1_743_161_919)).unwrap(),
            ),
        };

        let log_entry = tbs_cert_to_log_entry(bootstrap.clone(), issuer, validity).unwrap();
        let decoded = TbsCertificateLogEntry::from_der(&log_entry.to_der().unwrap()).unwrap();

        assert_eq!(log_entry, decoded);

        let merkle_tree_cert_entry = MerkleTreeCertEntry::TbsCertEntry(log_entry);
        let decoded =
            MerkleTreeCertEntry::decode(&merkle_tree_cert_entry.encode().unwrap()).unwrap();

        assert_eq!(merkle_tree_cert_entry, decoded);

        let null_entry = MerkleTreeCertEntry::NullEntry;
        assert_eq!(
            null_entry,
            MerkleTreeCertEntry::decode(&null_entry.encode().unwrap()).unwrap()
        );
    }
}<|MERGE_RESOLUTION|>--- conflicted
+++ resolved
@@ -582,7 +582,6 @@
         // Check and filter bootstrap extensions.
         filter_extensions(&mut bootstrap_extensions)?;
 
-<<<<<<< HEAD
         // Make sure the filtered bootstrap extensions cover those of the log entry.
         if log_entry_extensions.len() != bootstrap_extensions.len() {
             return Err(MtcError::Dynamic(
@@ -606,36 +605,6 @@
                         // DigitalSignature+KeyEncipherment to cover a log
                         // entry with only the DigitalSignature key usage.
                         if extension != bootstrap_extension {
-=======
-            // Make sure the filtered bootstrap extensions cover those of the log entry.
-            if log_entry_extensions.len() != bootstrap_extensions.len() {
-                return Err(MtcError::Dynamic(
-                    "bootstrap extension lengths differ".into(),
-                ));
-            }
-
-            let bootstrap_extensions_map = bootstrap_extensions
-                .into_iter()
-                .map(|extn| (extn.extn_id, extn))
-                .collect::<HashMap<_, _>>();
-            for extension in log_entry_extensions {
-                match extension.extn_id {
-                    id @ (rfc5280::ID_CE_EXT_KEY_USAGE
-                    | rfc5280::ID_CE_SUBJECT_ALT_NAME
-                    | rfc5280::ID_CE_KEY_USAGE) => {
-                        if let Some(bootstrap_extension) = bootstrap_extensions_map.get(&id) {
-                            // This currently checks for strict equality, but
-                            // could be relaxed somewhat, for example to allow a
-                            // bootstrap cert with the key usage
-                            // DigitalSignature+KeyEncipherment to cover a log
-                            // entry with only the DigitalSignature key usage.
-                            if extension != bootstrap_extension {
-                                return Err(MtcError::Dynamic(format!(
-                                    "boostrap extension mismatch {id}"
-                                )));
-                            }
-                        } else {
->>>>>>> 858cb8fb
                             return Err(MtcError::Dynamic(format!(
                                 "boostrap extension mismatch {id}"
                             )));
